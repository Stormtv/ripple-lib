{
  "name": "ripple-lib",
<<<<<<< HEAD
  "version": "0.12.3",
=======
  "version": "0.12.4",
  "npm-shrinkwrap-version": "5.3.0",
  "node-version": "v0.10.38",
>>>>>>> 631faa20
  "dependencies": {
    "async": {
      "version": "0.9.0",
      "resolved": "https://registry.npmjs.org/async/-/async-0.9.0.tgz"
    },
    "bignumber.js": {
      "version": "2.0.7",
      "resolved": "https://registry.npmjs.org/bignumber.js/-/bignumber.js-2.0.7.tgz"
    },
    "extend": {
      "version": "1.2.1",
      "resolved": "https://registry.npmjs.org/extend/-/extend-1.2.1.tgz"
    },
    "lodash": {
      "version": "3.7.0",
      "resolved": "https://registry.npmjs.org/lodash/-/lodash-3.7.0.tgz"
    },
    "lru-cache": {
      "version": "2.5.2",
      "resolved": "https://registry.npmjs.org/lru-cache/-/lru-cache-2.5.2.tgz"
    },
    "ripple-wallet-generator": {
      "version": "1.0.3",
      "resolved": "https://registry.npmjs.org/ripple-wallet-generator/-/ripple-wallet-generator-1.0.3.tgz"
    },
    "ws": {
      "version": "0.7.1",
      "resolved": "https://registry.npmjs.org/ws/-/ws-0.7.1.tgz",
      "dependencies": {
        "bufferutil": {
          "version": "1.0.1",
          "resolved": "https://registry.npmjs.org/bufferutil/-/bufferutil-1.0.1.tgz",
          "dependencies": {
            "bindings": {
              "version": "1.2.1",
              "resolved": "https://registry.npmjs.org/bindings/-/bindings-1.2.1.tgz"
            },
            "nan": {
              "version": "1.6.2",
              "resolved": "https://registry.npmjs.org/nan/-/nan-1.6.2.tgz"
            }
          }
        },
        "options": {
          "version": "0.0.6",
          "resolved": "https://registry.npmjs.org/options/-/options-0.0.6.tgz"
        },
        "ultron": {
          "version": "1.0.1",
          "resolved": "https://registry.npmjs.org/ultron/-/ultron-1.0.1.tgz"
        },
        "utf-8-validate": {
          "version": "1.0.1",
          "resolved": "https://registry.npmjs.org/utf-8-validate/-/utf-8-validate-1.0.1.tgz",
          "dependencies": {
            "bindings": {
              "version": "1.2.1",
              "resolved": "https://registry.npmjs.org/bindings/-/bindings-1.2.1.tgz"
            },
            "nan": {
              "version": "1.6.2",
              "resolved": "https://registry.npmjs.org/nan/-/nan-1.6.2.tgz"
            }
          }
        }
      }
    }
  }
}<|MERGE_RESOLUTION|>--- conflicted
+++ resolved
@@ -1,12 +1,8 @@
 {
   "name": "ripple-lib",
-<<<<<<< HEAD
-  "version": "0.12.3",
-=======
   "version": "0.12.4",
   "npm-shrinkwrap-version": "5.3.0",
   "node-version": "v0.10.38",
->>>>>>> 631faa20
   "dependencies": {
     "async": {
       "version": "0.9.0",
